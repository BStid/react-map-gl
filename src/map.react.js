--- conflicted
+++ resolved
@@ -254,13 +254,8 @@
     } else {
       mapStyle = this.props.mapStyle;
     }
-<<<<<<< HEAD
-    var map = new MapboxGL.Map({
+    var map = new mapboxgl.Map({
       container: this.refs.mapboxMap,
-=======
-    var map = new mapboxgl.Map({
-      container: this.refs.mapboxMap.getDOMNode(),
->>>>>>> efac6da8
       center: [this.state.longitude, this.state.latitude],
       zoom: this.state.zoom,
       style: mapStyle,
